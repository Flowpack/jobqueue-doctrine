<?php
declare(strict_types=1);

namespace Flowpack\JobQueue\Doctrine\Queue;

/*
 * This file is part of the Flowpack.JobQueue.Doctrine package.
 *
 * (c) Contributors to the package
 *
 * This package is Open Source Software. For the full copyright and license
 * information, please view the LICENSE file which was distributed with this
 * source code.
 */

use Doctrine\ORM\EntityManagerInterface;
use Doctrine\DBAL\Connection;
use Doctrine\DBAL\DBALException;
use Doctrine\DBAL\DriverManager;
use Doctrine\DBAL\Exception\InvalidArgumentException;
use Doctrine\DBAL\Exception\TableNotFoundException;
use Flowpack\JobQueue\Common\Queue\Message;
use Flowpack\JobQueue\Common\Queue\QueueInterface;

/**
 * A queue implementation using doctrine as the queue backend
 */
class DoctrineQueue implements QueueInterface
{
    /**
     * @var string
     */
    protected $name;

    /**
     * @var array
     */
    protected $options;

    /**
     * @var Connection
     */
    protected $connection;

    /**
     * Default timeout for message reserves, in seconds
     *
     * @var int
     */
    protected $defaultTimeout = 60;

    /**
     * Interval messages are looked up in waitAnd*(), in seconds
     *
     * @var int
     */
    protected $pollInterval = 1;

    /**
     * Name of the table to store queue messages. Defaults to "<name>_messages"
     *
     * @var string
     */
    protected $tableName;

    /**
     * @param string $name
     * @param array $options
     */
    public function __construct(string $name, array $options)
    {
        $this->name = $name;
        if (isset($options['defaultTimeout'])) {
            $this->defaultTimeout = (integer)$options['defaultTimeout'];
        }
        if (isset($options['pollInterval'])) {
            $this->pollInterval = (integer)$options['pollInterval'];
        }
        if (isset($options['tableName'])) {
            $this->tableName = $options['tableName'];
        } else {
            $this->tableName = 'flowpack_jobqueue_messages_' . $this->name;
        }
        $this->options = $options;
    }

    /**
     * @param EntityManagerInterface $doctrineEntityManager
     * @return void
     * @throws DBALException
     */
    public function injectDoctrineEntityManager(EntityManagerInterface $doctrineEntityManager): void
    {
        if (isset($this->options['backendOptions'])) {
            $this->connection = DriverManager::getConnection($this->options['backendOptions']);
        } else {
            $this->connection = $doctrineEntityManager->getConnection();
        }
    }

    /**
     * @inheritdoc
     * @throws DBALException
     */
    public function setUp(): void
    {
        switch ($this->connection->getDatabasePlatform()->getName()) {
            case 'sqlite':
                $createDatabaseStatement = "CREATE TABLE IF NOT EXISTS {$this->connection->quoteIdentifier($this->tableName)} (id INTEGER PRIMARY KEY AUTOINCREMENT, payload LONGTEXT NOT NULL, state VARCHAR(255) NOT NULL, failures INTEGER NOT NULL DEFAULT 0, scheduled TEXT DEFAULT NULL)";
                break;
            case 'postgresql':
                $createDatabaseStatement = "CREATE TABLE IF NOT EXISTS {$this->connection->quoteIdentifier($this->tableName)} (id SERIAL PRIMARY KEY, payload TEXT NOT NULL, state VARCHAR(255) NOT NULL, failures INTEGER NOT NULL DEFAULT 0, scheduled TIMESTAMP(0) WITHOUT TIME ZONE DEFAULT NULL)";
                break;
            default:
                $createDatabaseStatement = "CREATE TABLE IF NOT EXISTS {$this->connection->quoteIdentifier($this->tableName)} (id INTEGER PRIMARY KEY AUTO_INCREMENT, payload LONGTEXT NOT NULL, state VARCHAR(255) NOT NULL, failures INTEGER NOT NULL DEFAULT 0, scheduled DATETIME DEFAULT NULL) DEFAULT CHARACTER SET utf8mb4 COLLATE utf8mb4_unicode_ci ENGINE = InnoDB";
        }
        $this->connection->exec($createDatabaseStatement);
        try {
            $this->connection->exec("CREATE INDEX state_scheduled ON {$this->connection->quoteIdentifier($this->tableName)} (state, scheduled)");
        } catch (DBALException $e) {
            // See https://dba.stackexchange.com/questions/24531/mysql-create-index-if-not-exists
        }
    }

    /**
     * @inheritdoc
     */
    public function getName(): string
    {
        return $this->name;
    }

    /**
     * @inheritdoc
     * @throws DBALException
     */
    public function submit($payload, array $options = []): string
    {
        if ($this->connection->getDatabasePlatform()->getName() === 'postgresql') {
            $insertStatement = $this->connection->prepare("INSERT INTO {$this->connection->quoteIdentifier($this->tableName)} (payload, state, scheduled) VALUES (:payload, 'ready', {$this->resolveScheduledQueryPart($options)}) RETURNING id");
            $result = $insertStatement->executeQuery(['payload' => json_encode($payload)]);
            return (string)$result->fetchOne();
        }

        $numberOfAffectedRows = (int)$this->connection->executeStatement("INSERT INTO {$this->connection->quoteIdentifier($this->tableName)} (payload, state, scheduled) VALUES (:payload, 'ready', {$this->resolveScheduledQueryPart($options)})", ['payload' => json_encode($payload)]);
        if ($numberOfAffectedRows !== 1) {
            return '';
        }
        return (string)$this->connection->lastInsertId();
    }

    /**
     * @inheritdoc
     * @throws DBALException
     */
    public function waitAndTake(?int $timeout = null): ?Message
    {
        $message = $this->reserveMessage($timeout);
        if ($message === null) {
            return null;
        }

        $numberOfDeletedRows = $this->connection->delete($this->connection->quoteIdentifier($this->tableName), ['id' => (integer)$message->getIdentifier()]);
        if ($numberOfDeletedRows !== 1) {
            // TODO error handling
            return null;
        }

        return $message;
    }

    /**
     * @inheritdoc
     * @throws DBALException
     */
    public function waitAndReserve(?int $timeout = null): ?Message
    {
        return $this->reserveMessage($timeout);
    }

    /**
     * @param int $timeout
     * @return Message
     * @throws DBALException
     */
    protected function reserveMessage(?int $timeout = null): ?Message
    {
        if ($timeout === null) {
            $timeout = $this->defaultTimeout;
        }
        $this->reconnectDatabaseConnection();

        $startTime = time();
        do {
            try {
<<<<<<< HEAD
                $row = $this->connection->fetchAssociative("SELECT * FROM {$this->connection->quoteIdentifier($this->tableName)} WHERE state = 'ready' AND {$this->getScheduledQueryConstraint()} LIMIT 1");
=======
                $row = $this->connection->fetchAssoc("SELECT * FROM {$this->connection->quoteIdentifier($this->tableName)} WHERE state = 'ready' AND {$this->getScheduledQueryConstraint()} ORDER BY id ASC LIMIT 1");
>>>>>>> cd8b5d02
            } catch (TableNotFoundException $exception) {
                throw new \RuntimeException(sprintf('The queue table "%s" could not be found. Did you run ./flow queue:setup "%s"?', $this->tableName, $this->name), 1469117906, $exception);
            }
            if ($row !== false) {
                $numberOfUpdatedRows = (int)$this->connection->executeStatement("UPDATE {$this->connection->quoteIdentifier($this->tableName)} SET state = 'reserved' WHERE id = :id AND state = 'ready' AND {$this->getScheduledQueryConstraint()}", ['id' => (integer)$row['id']]);
                if ($numberOfUpdatedRows === 1) {
                    return $this->getMessageFromRow($row);
                }
            }
            if (time() - $startTime >= $timeout) {
                return null;
            }
            sleep($this->pollInterval);
        } while (true);
    }

    /**
     * @inheritdoc
     * @throws DBALException
     */
    public function release(string $messageId, array $options = []): void
    {
        $this->connection->executeStatement("UPDATE {$this->connection->quoteIdentifier($this->tableName)} SET state = 'ready', failures = failures + 1, scheduled = {$this->resolveScheduledQueryPart($options)} WHERE id = :id", ['id' => (integer)$messageId]);
    }

    /**
     * @inheritdoc
     */
    public function abort(string $messageId): void
    {
        $this->connection->update($this->connection->quoteIdentifier($this->tableName), ['state' => 'failed'], ['id' => (integer)$messageId]);
    }

    /**
     * @inheritdoc
     * @throws InvalidArgumentException
     */
    public function finish(string $messageId): bool
    {
        return $this->connection->delete($this->connection->quoteIdentifier($this->tableName), ['id' => (integer)$messageId]) === 1;
    }

    /**
     * @inheritdoc
     */
    public function peek(int $limit = 1): array
    {
<<<<<<< HEAD
        $rows = $this->connection->fetchAllAssociative("SELECT * FROM {$this->connection->quoteIdentifier($this->tableName)} WHERE state = 'ready' AND {$this->getScheduledQueryConstraint()} LIMIT $limit");
=======
        $limit = (integer)$limit;
        $rows = $this->connection->fetchAll("SELECT * FROM {$this->connection->quoteIdentifier($this->tableName)} WHERE state = 'ready' AND {$this->getScheduledQueryConstraint()} ORDER BY id ASC LIMIT $limit");
>>>>>>> cd8b5d02
        $messages = [];

        foreach ($rows as $row) {
            $messages[] = $this->getMessageFromRow($row);
        }

        return $messages;
    }

    /**
     * @inheritdoc
     */
    public function countReady(): int
    {
        return (integer)$this->connection->fetchOne("SELECT COUNT(*) FROM {$this->connection->quoteIdentifier($this->tableName)} WHERE state = 'ready'");
    }

    /**
     * @inheritdoc
     */
    public function countReserved(): int
    {
        return (integer)$this->connection->fetchOne("SELECT COUNT(*) FROM {$this->connection->quoteIdentifier($this->tableName)} WHERE state = 'reserved'");
    }

    /**
     * @inheritdoc
     */
    public function countFailed(): int
    {
        return (integer)$this->connection->fetchColumn("SELECT COUNT(*) FROM {$this->connection->quoteIdentifier($this->tableName)} WHERE state = 'failed'");
    }

    /**
     * @return void
     * @throws DBALException
     */
    public function flush(): void
    {
        $this->connection->executeStatement("DROP TABLE IF EXISTS {$this->connection->quoteIdentifier($this->tableName)}");
        $this->setUp();
    }

    /**
     * @param array $row
     * @return Message
     */
    protected function getMessageFromRow(array $row): Message
    {
        return new Message($row['id'], json_decode($row['payload'], true), (integer)$row['failures']);
    }

    /**
     * @param array $options
     * @return string
     */
    protected function resolveScheduledQueryPart(array $options): string
    {
        if (!isset($options['delay'])) {
            return 'null';
        }
        switch ($this->connection->getDatabasePlatform()->getName()) {
            case 'sqlite':
                return 'datetime(\'now\', \'+' . (integer)$options['delay'] . ' second\')';
            case 'postgresql':
                return 'NOW() + INTERVAL \'' . (integer)$options['delay'] . ' SECOND\'';
            default:
                return 'DATE_ADD(NOW(), INTERVAL ' . (integer)$options['delay'] . ' SECOND)';
        }
    }

    /**
     * @return string
     */
    protected function getScheduledQueryConstraint(): string
    {
        switch ($this->connection->getDatabasePlatform()->getName()) {
            case 'sqlite':
                return '(scheduled IS NULL OR scheduled <= datetime("now"))';
            default:
                return '(scheduled IS NULL OR scheduled <= NOW())';
        }
    }
    
    /**
     * Reconnects the database connection associated with this queue, if it doesn't respond to a ping
     *
     * @see \Neos\Flow\Persistence\Doctrine\PersistenceManager::persistAll()
     * @return void
     */
    private function reconnectDatabaseConnection(): void
    {
        try {
            $this->connection->fetchOne('SELECT 1');
        } catch (\Exception $e) {
            $this->connection->close();
            $this->connection->connect();
        }
    }
}<|MERGE_RESOLUTION|>--- conflicted
+++ resolved
@@ -193,11 +193,7 @@
         $startTime = time();
         do {
             try {
-<<<<<<< HEAD
-                $row = $this->connection->fetchAssociative("SELECT * FROM {$this->connection->quoteIdentifier($this->tableName)} WHERE state = 'ready' AND {$this->getScheduledQueryConstraint()} LIMIT 1");
-=======
-                $row = $this->connection->fetchAssoc("SELECT * FROM {$this->connection->quoteIdentifier($this->tableName)} WHERE state = 'ready' AND {$this->getScheduledQueryConstraint()} ORDER BY id ASC LIMIT 1");
->>>>>>> cd8b5d02
+                $row = $this->connection->fetchAssociative("SELECT * FROM {$this->connection->quoteIdentifier($this->tableName)} WHERE state = 'ready' AND {$this->getScheduledQueryConstraint()} ORDER BY id ASC LIMIT 1");
             } catch (TableNotFoundException $exception) {
                 throw new \RuntimeException(sprintf('The queue table "%s" could not be found. Did you run ./flow queue:setup "%s"?', $this->tableName, $this->name), 1469117906, $exception);
             }
@@ -245,12 +241,7 @@
      */
     public function peek(int $limit = 1): array
     {
-<<<<<<< HEAD
-        $rows = $this->connection->fetchAllAssociative("SELECT * FROM {$this->connection->quoteIdentifier($this->tableName)} WHERE state = 'ready' AND {$this->getScheduledQueryConstraint()} LIMIT $limit");
-=======
-        $limit = (integer)$limit;
-        $rows = $this->connection->fetchAll("SELECT * FROM {$this->connection->quoteIdentifier($this->tableName)} WHERE state = 'ready' AND {$this->getScheduledQueryConstraint()} ORDER BY id ASC LIMIT $limit");
->>>>>>> cd8b5d02
+        $rows = $this->connection->fetchAllAssociative("SELECT * FROM {$this->connection->quoteIdentifier($this->tableName)} WHERE state = 'ready' AND {$this->getScheduledQueryConstraint()} ORDER BY id ASC LIMIT $limit");
         $messages = [];
 
         foreach ($rows as $row) {
