<?php
namespace Flowpack\JobQueue\Doctrine\Queue;

/*
 * This file is part of the Flowpack.JobQueue.Doctrine package.
 *
 * (c) Contributors to the package
 *
 * This package is Open Source Software. For the full copyright and license
 * information, please view the LICENSE file which was distributed with this
 * source code.
 */

use Doctrine\DBAL\Connection;
use Doctrine\DBAL\DBALException;
use Doctrine\DBAL\DriverManager;
use Doctrine\DBAL\Exception\InvalidArgumentException;
use Doctrine\DBAL\Exception\TableNotFoundException;
use Doctrine\ORM\EntityManagerInterface;
use Flowpack\JobQueue\Common\Queue\Message;
use Flowpack\JobQueue\Common\Queue\QueueInterface;

/**
 * A queue implementation using doctrine as the queue backend
 */
class DoctrineQueue implements QueueInterface
{
    /**
     * @var string
     */
    protected $name;

    /**
     * @var array
     */
    protected $options;

    /**
     * @var Connection
     */
    protected $connection;

    /**
     * Default timeout for message reserves, in seconds
     *
     * @var int
     */
    protected $defaultTimeout = 60;

    /**
     * Interval messages are looked up in waitAnd*(), in microseconds
     *
     * @var int
     */
    protected $pollInterval = 1000000;

    /**
     * Interval messages are looked up in waitAnd*(), if any messages were processed within the last $boostTime microseconds; in microseconds
     *
     * @var int
     */
    protected $boostPollInterval = 500000;

    /**
     * Number of microseconds of the "boost time": If any messages were processed within that time, the special $boostPollInterval is used instead of the default $pollInterval; in microseconds
     *
     * @var int
     */
    protected $boostTime = 10000000;

    /**
     * Time when the last message was processed
     *
     * @var int|null
     */
    protected $lastMessageTime;

    /**
     * Name of the table to store queue messages. Defaults to "<name>_messages"
     *
     * @var string
     */
    protected $tableName;

    /**
     * @param string $name
     * @param array $options
     */
    public function __construct($name, array $options)
    {
        $this->name = $name;
        if (isset($options['defaultTimeout'])) {
            $this->defaultTimeout = (integer)$options['defaultTimeout'];
        }
        if (isset($options['pollInterval'])) {
            $this->pollInterval = (integer)($options['pollInterval'] * 1000000);
        }
        if (isset($options['boostPollInterval'])) {
            $this->boostPollInterval = (integer)($options['boostPollInterval'] * 1000000);
        }
        if (isset($options['boostTime'])) {
            $this->boostTime = (integer)($options['boostTime'] * 1000000);
        }
        if (isset($options['tableName'])) {
            $this->tableName = $options['tableName'];
        } else {
            $this->tableName = 'flowpack_jobqueue_messages_' . $this->name;
        }
        $this->options = $options;
    }

    /**
     * @param EntityManagerInterface $doctrineEntityManager
     * @return void
     * @throws DBALException
     */
    public function injectDoctrineEntityManager(EntityManagerInterface $doctrineEntityManager)
    {
        if (isset($this->options['backendOptions'])) {
            $this->connection = DriverManager::getConnection($this->options['backendOptions']);
        } else {
            $this->connection = $doctrineEntityManager->getConnection();
        }
    }

    /**
     * @inheritdoc
     * @throws DBALException
     */
    public function setUp(): void
    {
        switch ($this->connection->getDatabasePlatform()->getName()) {
            case 'sqlite':
                $createDatabaseStatement = "CREATE TABLE IF NOT EXISTS {$this->connection->quoteIdentifier($this->tableName)} (id INTEGER PRIMARY KEY AUTOINCREMENT, payload LONGTEXT NOT NULL, state VARCHAR(255) NOT NULL, failures INTEGER NOT NULL DEFAULT 0, scheduled TEXT DEFAULT NULL)";
            break;
            case 'postgresql':
                $createDatabaseStatement = "CREATE TABLE IF NOT EXISTS {$this->connection->quoteIdentifier($this->tableName)} (id SERIAL PRIMARY KEY, payload TEXT NOT NULL, state VARCHAR(255) NOT NULL, failures INTEGER NOT NULL DEFAULT 0, scheduled TIMESTAMP(0) WITHOUT TIME ZONE DEFAULT NULL)";
            break;
            default:
                $createDatabaseStatement = "CREATE TABLE IF NOT EXISTS {$this->connection->quoteIdentifier($this->tableName)} (id INTEGER PRIMARY KEY AUTO_INCREMENT, payload LONGTEXT NOT NULL, state VARCHAR(255) NOT NULL, failures INTEGER NOT NULL DEFAULT 0, scheduled DATETIME DEFAULT NULL) DEFAULT CHARACTER SET utf8mb4 COLLATE utf8mb4_unicode_ci ENGINE = InnoDB";
        }
        $this->connection->exec($createDatabaseStatement);
        try {
            $this->connection->exec("CREATE INDEX state_scheduled ON {$this->connection->quoteIdentifier($this->tableName)} (state, scheduled)");
        } catch (DBALException $e) {
            // See https://dba.stackexchange.com/questions/24531/mysql-create-index-if-not-exists
        }
    }

    /**
     * @inheritdoc
     */
    public function getName(): string
    {
        return $this->name;
    }

    /**
     * @inheritdoc
     * @throws DBALException
     */
    public function submit($payload, array $options = []): string
    {
        if ($this->connection->getDatabasePlatform()->getName() === 'postgresql') {
            $insertStatement = $this->connection->prepare("INSERT INTO {$this->connection->quoteIdentifier($this->tableName)} (payload, state, scheduled) VALUES (:payload, 'ready', {$this->resolveScheduledQueryPart($options)}) RETURNING id");
            $insertStatement->execute(['payload' => json_encode($payload)]);
            return (string)$insertStatement->fetchColumn(0);
        } else {
            $numberOfAffectedRows = $this->connection->executeUpdate("INSERT INTO {$this->connection->quoteIdentifier($this->tableName)} (payload, state, scheduled) VALUES (:payload, 'ready', {$this->resolveScheduledQueryPart($options)})", ['payload' => json_encode($payload)]);
            if ($numberOfAffectedRows !== 1) {
                return null;
            }
            return (string)$this->connection->lastInsertId();
        }
    }

    /**
     * @inheritdoc
     * @throws DBALException
     */
    public function waitAndTake(?int $timeout = null): ?Message
    {
        $message = $this->reserveMessage($timeout);
        if ($message === null) {
            return null;
        }

        $numberOfDeletedRows = $this->connection->delete($this->connection->quoteIdentifier($this->tableName), ['id' => (integer)$message->getIdentifier()]);
        if ($numberOfDeletedRows !== 1) {
            // TODO error handling
            return null;
        }

        return $message;
    }

    /**
     * @inheritdoc
     * @throws DBALException
     */
    public function waitAndReserve(?int $timeout = null): ?Message
    {
        return $this->reserveMessage($timeout);
    }

    /**
     * @param int|null $timeout
     * @return Message|null
     * @throws DBALException
     */
    protected function reserveMessage(?int $timeout = null): ?Message
    {
        if ($timeout === null) {
            $timeout = $this->defaultTimeout;
        }
<<<<<<< HEAD
=======
        $this->reconnectDatabaseConnection();

>>>>>>> cd8b5d02
        $startTime = time();
        do {
            try {
                $row = $this->connection->fetchAssoc("SELECT * FROM {$this->connection->quoteIdentifier($this->tableName)} WHERE state = 'ready' AND {$this->getScheduledQueryConstraint()} ORDER BY id ASC LIMIT 1");
            } catch (TableNotFoundException $exception) {
                throw new \RuntimeException(sprintf('The queue table "%s" could not be found. Did you run ./flow queue:setup "%s"?', $this->tableName, $this->name), 1469117906, $exception);
            }
            if ($row !== false) {
                $numberOfUpdatedRows = $this->connection->executeUpdate("UPDATE {$this->connection->quoteIdentifier($this->tableName)} SET state = 'reserved' WHERE id = :id AND state = 'ready' AND {$this->getScheduledQueryConstraint()}", ['id' => (integer)$row['id']]);
                if ($numberOfUpdatedRows === 1) {
                    $this->lastMessageTime = time();
                    return $this->getMessageFromRow($row);
                }
            }
            if (time() - $startTime >= $timeout) {
                return null;
            }

            $currentPollInterval = ((int)$this->lastMessageTime + (int)($this->boostTime / 1000000) > time()) ? $this->boostPollInterval : $this->pollInterval;
            usleep($currentPollInterval);
        } while (true);
    }

    /**
     * @inheritdoc
     * @throws DBALException
     */
    public function release(string $messageId, array $options = []): void
    {
        $this->connection->executeUpdate("UPDATE {$this->connection->quoteIdentifier($this->tableName)} SET state = 'ready', failures = failures + 1, scheduled = {$this->resolveScheduledQueryPart($options)} WHERE id = :id", ['id' => (integer)$messageId]);
    }

    /**
     * @inheritdoc
     */
    public function abort(string $messageId): void
    {
        $this->connection->update($this->connection->quoteIdentifier($this->tableName), ['state' => 'failed'], ['id' => (integer)$messageId]);
    }

    /**
     * @inheritdoc
     * @throws InvalidArgumentException
     */
    public function finish(string $messageId): bool
    {
        return $this->connection->delete($this->connection->quoteIdentifier($this->tableName), ['id' => (integer)$messageId]) === 1;
    }

    /**
     * @inheritdoc
     */
    public function peek(int $limit = 1): array
    {
        $limit = (integer)$limit;
        $rows = $this->connection->fetchAll("SELECT * FROM {$this->connection->quoteIdentifier($this->tableName)} WHERE state = 'ready' AND {$this->getScheduledQueryConstraint()} ORDER BY id ASC LIMIT $limit");
        $messages = [];

        foreach ($rows as $row) {
            $messages[] = $this->getMessageFromRow($row);
        }

        return $messages;
    }

    /**
     * @inheritdoc
     */
    public function countReady(): int
    {
        return (integer)$this->connection->fetchColumn("SELECT COUNT(*) FROM {$this->connection->quoteIdentifier($this->tableName)} WHERE state = 'ready'");
    }

    /**
     * @inheritdoc
     */
    public function countReserved(): int
    {
        return (integer)$this->connection->fetchColumn("SELECT COUNT(*) FROM {$this->connection->quoteIdentifier($this->tableName)} WHERE state = 'reserved'");
    }

    /**
     * @inheritdoc
     */
    public function countFailed(): int
    {
        return (integer)$this->connection->fetchColumn("SELECT COUNT(*) FROM {$this->connection->quoteIdentifier($this->tableName)} WHERE state = 'failed'");
    }

    /**
     * @return void
     * @throws DBALException
     */
    public function flush(): void
    {
        $this->connection->exec("DROP TABLE IF EXISTS {$this->connection->quoteIdentifier($this->tableName)}");
        $this->setUp();
    }

    /**
     * @param array $row
     * @return Message
     */
    protected function getMessageFromRow(array $row): Message
    {
        return new Message($row['id'], json_decode($row['payload'], true), (integer)$row['failures']);
    }

    /**
     * @param array $options
     * @return string
     */
    protected function resolveScheduledQueryPart(array $options): string
    {
        if (!isset($options['delay'])) {
            return 'null';
        }
        switch ($this->connection->getDatabasePlatform()->getName()) {
            case 'sqlite':
                return 'datetime(\'now\', \'+' . (integer)$options['delay'] . ' second\')';
            case 'postgresql':
                return 'NOW() + INTERVAL \'' . (integer)$options['delay'] . ' SECOND\'';
            default:
                return 'DATE_ADD(NOW(), INTERVAL ' . (integer)$options['delay'] . ' SECOND)';
        }
    }

    /**
     * @return string
     */
    protected function getScheduledQueryConstraint(): string
    {
        switch ($this->connection->getDatabasePlatform()->getName()) {
            case 'sqlite':
                return '(scheduled IS NULL OR scheduled <= datetime("now"))';
            default:
                return '(scheduled IS NULL OR scheduled <= NOW())';
        }
    }
    
    /**
     * Reconnects the database connection associated with this queue, if it doesn't respond to a ping
     *
     * @see \Neos\Flow\Persistence\Doctrine\PersistenceManager::persistAll()
     * @return void
     */
    private function reconnectDatabaseConnection(): void
    {
        try {
            $this->connection->fetchOne('SELECT 1');
        } catch (\Exception $e) {
            $this->connection->close();
            $this->connection->connect();
        }
    }
}<|MERGE_RESOLUTION|>--- conflicted
+++ resolved
@@ -213,11 +213,9 @@
         if ($timeout === null) {
             $timeout = $this->defaultTimeout;
         }
-<<<<<<< HEAD
-=======
+
         $this->reconnectDatabaseConnection();
-
->>>>>>> cd8b5d02
+        
         $startTime = time();
         do {
             try {
